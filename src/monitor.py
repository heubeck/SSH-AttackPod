--- conflicted
+++ resolved
@@ -51,12 +51,9 @@
             "attack_type": "SSH_BRUTE_FORCE",
             }
 
-<<<<<<< HEAD
-    headers = {"Authorization": get_env("NETWATCH_COLLECTOR_AUTHORIZATINON", "")}
+
     url = f"{get_env('NETWATCH_COLLECTOR_URL', '')}/add_attack"
-=======
     header = {"authorization": get_env("NETWATCH_COLLECTOR_AUTHORIZATION", "")}
->>>>>>> 62c85b41
 
     for attempt in range(5):
         try:
